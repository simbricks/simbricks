--- conflicted
+++ resolved
@@ -30,13 +30,10 @@
 
 $(eval $(call subdir,simics))
 
-<<<<<<< HEAD
 external: $(d)gem5/ready $(d)qemu/ready $(d)ns-3/ready $(d)femu/ready $(d)bmv2/ready
-.PHONY: external
-=======
-external: $(d)gem5/ready $(d)qemu/ready $(d)ns-3/ready $(d)femu/ready
-.PHONY: external gem5-clean qemu-clean ns-3-clean femu-clean
->>>>>>> c5977fb9
+.PHONY: external gem5-clean qemu-clean ns-3-clean femu-clean bmv2-clean
+
+
 
 $(d)gem5:
 	git clone https://github.com/simbricks/gem5.git $@
@@ -101,7 +98,10 @@
 	    EXTRA_CPPFLAGS=-I$(abspath $(lib_dir))
 	touch $@
 
-<<<<<<< HEAD
+femu-clean:
+	-+cd $(EXTERNAL_SIMS_DIR)femu && $(MAKE) clean
+	rm -f $(EXTERNAL_SIMS_DIR)femu/ready
+
 $(d)bmv2:
 	git clone https://github.com/simbricks/bmv2.git $@
 
@@ -110,13 +110,10 @@
 	CPPFLAGS=-I$(abspath $(lib_dir)) ./configure && \
 	make -j
 
-DISTCLEAN := $(base_dir)gem5 $(base_dir)qemu $(base_dir)ns-3 $(base_dir)femu
-=======
-femu-clean:
-	-+cd $(EXTERNAL_SIMS_DIR)femu && $(MAKE) clean
-	rm -f $(EXTERNAL_SIMS_DIR)femu/ready
+bmv2-clean:
+	-cd $(EXTERNAL_SIMS_DIR)bmv2 && $(MAKE) clean
+	rm -f $(EXTERNAL_SIMS_DIR)bmv2/ready
 
 DISTCLEAN := $(d)gem5 $(d)qemu $(d)ns-3 $(d)femu
 EXTERNAL_CLEAN_TASKS := gem5-clean qemu-clean ns-3-clean femu-clean
->>>>>>> c5977fb9
 include mk/subdir_post.mk