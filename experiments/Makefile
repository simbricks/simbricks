--- conflicted
+++ resolved
@@ -101,11 +101,7 @@
 
 #experiments not using check points
 EXP_NCP := \
-<<<<<<< HEAD
-    qemu-ns3-nopaxos-endhost-sequencer \
-=======
     qemu-corundum-bm-echo-switch \
->>>>>>> efe6f3ca
     qemu-corundum-bm-pair \
     qemu-corundum-bm-switched-1 \
     qemu-i40e-bm-mtcp \
@@ -114,6 +110,7 @@
     qemu-i40e-bm-tas \
     qemu-i40e-bm-cc \
     qemu-ns3-nopaxos \
+    qemu-ns3-nopaxos-endhost-sequencer \
 
 # all experiments in repo
 ALL_EXPERIMENTS := \
